--- conflicted
+++ resolved
@@ -419,7 +419,6 @@
 
 def process_constitution_text(text, clear_existing=False):
     try:
-<<<<<<< HEAD
         # First split by articles to ensure clean article boundaries
         article_splitter = RecursiveCharacterTextSplitter(
             chunk_size=10000,  # Large size to avoid splitting mid-article
@@ -433,13 +432,6 @@
             chunk_size=500,
             chunk_overlap=50,
             separators=["\n\n", "\n", ". "],
-=======
-        # Step 1: Split the text into chunks
-        text_splitter = RecursiveCharacterTextSplitter(
-            chunk_size=150,
-            chunk_overlap=20,
-            separators=["\n\nSection", "\n\nArticle", "\n\n"],
->>>>>>> 5e9c065f
             add_start_index=True
         )
         
@@ -449,28 +441,16 @@
         client = PersistentClient(path=CONTEXT_DIR)
         
         try:
-<<<<<<< HEAD
             # Try to get existing collection first
             try:
                 collection = client.get_collection(name="constitution_store")
             except InvalidCollectionException:
-=======
-            # Step 2: Check if the collection exists
-            try:
-                collection = client.get_collection(name="constitution_store")
-                logging.info("Found existing constitution collection")
-                if clear_existing:
-                    client.delete_collection(name="constitution_store")
-                    logging.info("Cleared existing constitution collection")
-            except Exception:
->>>>>>> 5e9c065f
                 collection = client.create_collection(
                     name="constitution_store",
                     metadata={"hnsw:space": "cosine"}
                 )
                 logging.info("Created new constitution collection")
             
-<<<<<<< HEAD
             # Clear existing data
             existing_data = collection.get()
             if existing_data and 'ids' in existing_data and existing_data['ids']:
@@ -480,14 +460,9 @@
             chunk_id = 0
             for article_chunk in article_chunks:
                 # Extract article number
-=======
-            # Step 3: Add chunks to the collection
-            for i, chunk in enumerate(chunks):
->>>>>>> 5e9c065f
                 article_num = None
                 if "Article" in article_chunk:
                     try:
-<<<<<<< HEAD
                         article_num = article_chunk.split("Article")[1].split()[0].rstrip('.')
                     except:
                         pass
@@ -517,29 +492,6 @@
                         ids=[f"const_{chunk_id}"]
                     )
                     chunk_id += 1
-=======
-                        article_num = chunk.split("Article")[1].split()[0].rstrip('.')
-                    except Exception as e:
-                        logging.warning(f"Failed to parse article number: {str(e)}")
-                    
-                embedding = st.session_state.embeddings.embed_query(chunk)
-                metadata = {
-                    'chunk_id': i,
-                    'article_number': article_num,
-                    'type': 'constitution'
-                }
-                
-                collection.add(
-                    documents=[chunk],
-                    embeddings=[embedding],
-                    metadatas=[metadata],
-                    ids=[f"const_{i}"]
-                )
-            with open("hello.txt", 'w', encoding='utf-8') as file:
-                for i, chunk in enumerate(chunks):
-                    file.write(f"--- Chunk {i + 1} ---\n")
-                    file.write(chunk + "\n\n")
->>>>>>> 5e9c065f
             
             logging.info(f"Successfully processed {chunk_id} constitution chunks")
             return collection
@@ -615,7 +567,6 @@
         contexts = []
         for article_key, _ in sorted_articles:
             article_num, content = article_key.split(':', 1)
-<<<<<<< HEAD
             contexts.append(f"Article {article_num}:\n{content.strip()}")
             
         final_context = "\n\n---\n\n".join(contexts)
@@ -625,13 +576,6 @@
         logging.info(f"Articles: {[key.split(':')[0] for key, _ in sorted_articles]}")
         
         return final_context, queries, retrieval_info
-=======
-            contexts.append(f"Article {article_num}:\n{content}")
-        with open("bye.txt", 'w', encoding='utf-8') as file:
-            file.write("\n\n".join([f"{k}: {v}" for k, v in sorted_articles]))
-            
-        return '\n\n'.join(contexts), queries, retrieved_info
->>>>>>> 5e9c065f
         
     except Exception as e:
         logging.error(f"Error retrieving articles: {str(e)}")
@@ -652,11 +596,7 @@
                 
                 Question: {last_message.content}
                 
-<<<<<<< HEAD
                 Please provide a clear answer with specific article citations, using the information provided above."""
-=======
-                Please ignore the first paragraph of constitution, as it's not an article not section, just don't mention it. Please provide a clear answer with specific article citations."""
->>>>>>> 5e9c065f
             else:
                 enhanced_content = f"""You are a helpful AI assistant. Use this context to help answer the question, but also use your general knowledge:
                 Context: {context}
